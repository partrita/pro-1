import torch
from transformers import AutoModelForCausalLM, AutoTokenizer, TrainingArguments, BitsAndBytesConfig, TrainerCallback
from trl import SFTTrainer, DataCollatorForCompletionOnlyLM
from datasets import Dataset
from peft import get_peft_model, LoraConfig, TaskType, prepare_model_for_kbit_training
import json
from typing import Dict, List
import wandb
import os
from dotenv import load_dotenv
import pynvml
from torch.cuda import memory_summary
from unsloth import FastLanguageModel, is_bfloat16_supported
<<<<<<< HEAD
from accelerate import PartialState
=======
>>>>>>> 04b6d40d

# Load environment variables
load_dotenv()

MAX_LENGTH = 128000

# GPU Memory monitoring class
class GPUMonitor:
    def __init__(self):
        pynvml.nvmlInit()
        self.num_gpus = pynvml.nvmlDeviceGetCount()
        self.handles = [pynvml.nvmlDeviceGetHandleByIndex(i) for i in range(self.num_gpus)]
    
    def get_gpu_utilization(self, device_id=None):
        if device_id is not None:
            return pynvml.nvmlDeviceGetUtilizationRates(self.handles[device_id]).gpu
        return [pynvml.nvmlDeviceGetUtilizationRates(handle).gpu for handle in self.handles]
    
    def get_gpu_memory_usage(self, device_id=None):
        def get_memory_info(handle):
            info = pynvml.nvmlDeviceGetMemoryInfo(handle)
            return {
                'total': info.total / 1024**2,  # MB
                'used': info.used / 1024**2,    # MB
                'free': info.free / 1024**2     # MB
            }
        
        if device_id is not None:
            return get_memory_info(self.handles[device_id])
        return [get_memory_info(handle) for handle in self.handles]
    
    def get_gpu_names(self):
        return [pynvml.nvmlDeviceGetName(handle).decode('utf-8') for handle in self.handles]
    
    def print_gpu_info(self):
        for i in range(self.num_gpus):
            name = self.get_gpu_names()[i]
            util = self.get_gpu_utilization(i)
            mem = self.get_gpu_memory_usage(i)
            print(f"GPU {i} ({name}):")
            print(f"  Utilization: {util}%")
            print(f"  Memory: {mem['used']:.0f}MB / {mem['total']:.0f}MB ({(mem['used']/mem['total']*100):.1f}%)")

def load_sft_data(data_path: str, tokenizer) -> Dataset:
    """Load and format SFT data from JSON file"""
    with open(data_path) as f:
        data = json.load(f)
    
    # Format data for training
    formatted_data = []
    for trace in data["traces"]:
        text = f"""<|start_header_id|>system<|end_header_id|>
You are a helpful assistant that helps users with protein engineering tasks. You first think about the reasoning process and then provide the answer. The reasoning process and answer should be enclosed within <think> </think> and <answer> </answer> tags respectively.<|eot_id|><|start_header_id|>user<|end_header_id|>
{trace['prompt']}<|eot_id|><|start_header_id|>assistant<|end_header_id|>
{trace['reasoning']}<|eot_id|>"""

        text += tokenizer.eos_token
        
        formatted_data.append({"text": text})
    
    return Dataset.from_list(formatted_data)

def train_model():
    # Get the device for this process
    device_string = PartialState().process_index
    
    try: 
        gpu_monitor = GPUMonitor()
        print("Initial GPU Memory Usage:")
        gpu_monitor.print_gpu_info()
    except Exception as e:
        print(f"Error initializing GPU monitor: {e}")
    
    # Login to wandb using API key from .env
    wandb.login(key=os.getenv('WANDB_API_KEY'))
    wandb.init(project="protein-sft", name="llama-70b-4bit-sft-lora")

    # Initialize model with unsloth
    model, tokenizer = FastLanguageModel.from_pretrained(
        model_name="unsloth/llama-3-70b-bnb-4bit",
        max_seq_length=MAX_LENGTH,
        dtype=None,  # Auto-detect
<<<<<<< HEAD
        load_in_4bit=True,
        device_map={'': device_string},  # Assign to specific GPU
=======
        load_in_4bit=True
>>>>>>> 04b6d40d
    )

    # Add LoRA adapters
    model = FastLanguageModel.get_peft_model(
        model,
        r=32,
        target_modules=["q_proj", "k_proj", "v_proj", "o_proj",
                       "gate_proj", "up_proj", "down_proj"],
        lora_alpha=32,
        lora_dropout=0,
        bias="none",
        use_gradient_checkpointing="unsloth",
        random_state=3407
    )

    # Define the templates for completion-only training
    instruction_template = "<|start_header_id|>user<|end_header_id|>"
    response_template = "<|start_header_id|>assistant<|end_header_id|>"
    
    # Create the completion-only collator
    collator = DataCollatorForCompletionOnlyLM(
        instruction_template=instruction_template,
        response_template=response_template,
        tokenizer=tokenizer,
        mlm=False
    )

    # Load and process dataset
    train_dataset = load_sft_data("data/mega_cot.json", tokenizer)

    # Set up training arguments
    training_args = TrainingArguments(
        output_dir="./sft_llama_70b_4bit_lora_output",
        num_train_epochs=3,
<<<<<<< HEAD
        per_device_train_batch_size=4,
        gradient_accumulation_steps=4,
        warmup_steps=40,
=======
        per_device_train_batch_size=2,
        gradient_accumulation_steps=4,
        warmup_steps=100,
>>>>>>> 04b6d40d
        learning_rate=2e-4,
        logging_steps=1,
        optim="adamw_8bit",
        weight_decay=0.01,
        lr_scheduler_type="linear",
        fp16=not is_bfloat16_supported(),
        bf16=is_bfloat16_supported(),
        report_to="wandb",
        seed=3407,
<<<<<<< HEAD
        ddp_find_unused_parameters=False,
        gradient_checkpointing_kwargs={"use_reentrant": False},
        # use_liger=True
=======
>>>>>>> 04b6d40d
    )

    # Initialize trainer with the collator
    trainer = SFTTrainer(
        model=model,
        tokenizer=tokenizer,
        train_dataset=train_dataset,
        dataset_text_field="text",
        max_seq_length=MAX_LENGTH,
        dataset_num_proc=2,
        packing=False,  # Must be False for completion-only training
        data_collator=collator,
<<<<<<< HEAD
        args=training_args,
=======
        args=training_args
>>>>>>> 04b6d40d
    )

    gpu_stats = torch.cuda.get_device_properties(0)
    start_gpu_memory = round(torch.cuda.max_memory_reserved() / 1024 / 1024 / 1024, 3)
    max_memory = round(gpu_stats.total_memory / 1024 / 1024 / 1024, 3)
    print(f"GPU = {gpu_stats.name}. Max memory = {max_memory} GB.")
    print(f"{start_gpu_memory} GB of memory reserved.")

    # Start training
    trainer.train()
    
    # Save final model
    model.save_pretrained("llama_70b_4bit_sft_lora_model")
    tokenizer.save_pretrained("llama_70b_4bit_sft_lora_model")
    
    # Close wandb run
    wandb.finish()

if __name__ == "__main__":
    train_model()<|MERGE_RESOLUTION|>--- conflicted
+++ resolved
@@ -1,4 +1,6 @@
 import torch
+from transformers import AutoModelForCausalLM, AutoTokenizer, TrainingArguments, BitsAndBytesConfig, TrainerCallback
+from trl import SFTTrainer, DataCollatorForCompletionOnlyLM
 from transformers import AutoModelForCausalLM, AutoTokenizer, TrainingArguments, BitsAndBytesConfig, TrainerCallback
 from trl import SFTTrainer, DataCollatorForCompletionOnlyLM
 from datasets import Dataset
@@ -11,13 +13,12 @@
 import pynvml
 from torch.cuda import memory_summary
 from unsloth import FastLanguageModel, is_bfloat16_supported
-<<<<<<< HEAD
 from accelerate import PartialState
-=======
->>>>>>> 04b6d40d
 
 # Load environment variables
 load_dotenv()
+
+MAX_LENGTH = 128000
 
 MAX_LENGTH = 128000
 
@@ -75,6 +76,15 @@
         
         formatted_data.append({"text": text})
     
+        text = f"""<|start_header_id|>system<|end_header_id|>
+You are a helpful assistant that helps users with protein engineering tasks. You first think about the reasoning process and then provide the answer. The reasoning process and answer should be enclosed within <think> </think> and <answer> </answer> tags respectively.<|eot_id|><|start_header_id|>user<|end_header_id|>
+{trace['prompt']}<|eot_id|><|start_header_id|>assistant<|end_header_id|>
+{trace['reasoning']}<|eot_id|>"""
+
+        text += tokenizer.eos_token
+        
+        formatted_data.append({"text": text})
+    
     return Dataset.from_list(formatted_data)
 
 def train_model():
@@ -91,18 +101,15 @@
     # Login to wandb using API key from .env
     wandb.login(key=os.getenv('WANDB_API_KEY'))
     wandb.init(project="protein-sft", name="llama-70b-4bit-sft-lora")
+    wandb.init(project="protein-sft", name="llama-70b-4bit-sft-lora")
 
     # Initialize model with unsloth
     model, tokenizer = FastLanguageModel.from_pretrained(
         model_name="unsloth/llama-3-70b-bnb-4bit",
         max_seq_length=MAX_LENGTH,
         dtype=None,  # Auto-detect
-<<<<<<< HEAD
         load_in_4bit=True,
         device_map={'': device_string},  # Assign to specific GPU
-=======
-        load_in_4bit=True
->>>>>>> 04b6d40d
     )
 
     # Add LoRA adapters
@@ -132,20 +139,33 @@
 
     # Load and process dataset
     train_dataset = load_sft_data("data/mega_cot.json", tokenizer)
+        use_gradient_checkpointing="unsloth",
+        random_state=3407
+    )
+
+    # Define the templates for completion-only training
+    instruction_template = "<|start_header_id|>user<|end_header_id|>"
+    response_template = "<|start_header_id|>assistant<|end_header_id|>"
+    
+    # Create the completion-only collator
+    collator = DataCollatorForCompletionOnlyLM(
+        instruction_template=instruction_template,
+        response_template=response_template,
+        tokenizer=tokenizer,
+        mlm=False
+    )
+
+    # Load and process dataset
+    train_dataset = load_sft_data("data/mega_cot.json", tokenizer)
 
     # Set up training arguments
     training_args = TrainingArguments(
         output_dir="./sft_llama_70b_4bit_lora_output",
+        output_dir="./sft_llama_70b_4bit_lora_output",
         num_train_epochs=3,
-<<<<<<< HEAD
         per_device_train_batch_size=4,
         gradient_accumulation_steps=4,
         warmup_steps=40,
-=======
-        per_device_train_batch_size=2,
-        gradient_accumulation_steps=4,
-        warmup_steps=100,
->>>>>>> 04b6d40d
         learning_rate=2e-4,
         logging_steps=1,
         optim="adamw_8bit",
@@ -155,17 +175,15 @@
         bf16=is_bfloat16_supported(),
         report_to="wandb",
         seed=3407,
-<<<<<<< HEAD
         ddp_find_unused_parameters=False,
         gradient_checkpointing_kwargs={"use_reentrant": False},
         # use_liger=True
-=======
->>>>>>> 04b6d40d
     )
 
     # Initialize trainer with the collator
     trainer = SFTTrainer(
         model=model,
+        tokenizer=tokenizer,
         tokenizer=tokenizer,
         train_dataset=train_dataset,
         dataset_text_field="text",
@@ -173,11 +191,7 @@
         dataset_num_proc=2,
         packing=False,  # Must be False for completion-only training
         data_collator=collator,
-<<<<<<< HEAD
         args=training_args,
-=======
-        args=training_args
->>>>>>> 04b6d40d
     )
 
     gpu_stats = torch.cuda.get_device_properties(0)
@@ -192,6 +206,8 @@
     # Save final model
     model.save_pretrained("llama_70b_4bit_sft_lora_model")
     tokenizer.save_pretrained("llama_70b_4bit_sft_lora_model")
+    model.save_pretrained("llama_70b_4bit_sft_lora_model")
+    tokenizer.save_pretrained("llama_70b_4bit_sft_lora_model")
     
     # Close wandb run
     wandb.finish()
